--- conflicted
+++ resolved
@@ -324,7 +324,6 @@
                 (:email . ,(fourth row))))
             rows)))
 
-<<<<<<< HEAD
 ;;; Auth0 OAuth user operations
 (defun ensure-auth0-user-columns ()
   "Ensure Auth0 columns exist in users table; add if missing"
@@ -397,8 +396,8 @@
 (defun link-auth0-to-existing-user (user-id auth0-sub email display-name avatar-url)
   "Link Auth0 account to existing user (for migration)"
   (execute-non-query
-   "UPDATE users 
-    SET auth0_sub = ?, 
+   "UPDATE users
+    SET auth0_sub = ?,
         display_name = COALESCE(?, display_name),
         avatar_url = COALESCE(?, avatar_url),
         email_verified = 1,
@@ -407,17 +406,18 @@
    auth0-sub display-name avatar-url user-id)
   (format t "[INFO] Successfully linked Auth0 account ~A to user ~A~%" auth0-sub user-id)
   user-id)
-=======
+
 ;;; Server lifecycle functions (called by server.lisp)
 (defun init-db ()
   "Initialize database for server startup"
   (format t "Initializing database...~%")
   (init-database)
+  ;; Ensure Auth0 columns exist
+  (ignore-errors (ensure-auth0-user-columns))
   (init-database-pool))
 
 (defun close-db ()
   "Close database connections for server shutdown"
   (format t "Closing database connections...~%")
   (close-database-pool)
-  (disconnect-database))
->>>>>>> a0e533aa
+  (disconnect-database))
;;;; collabcanvas.asd - ASDF system definition for CollabCanvas (Woo Edition)

(defsystem "collabcanvas"
  :description "Real-time collaborative design tool with WebSocket synchronization (Woo/Clack backend)"
  :author "CollabCanvas Team"
  :license "MIT"
  :version "0.2.0"
  :serial t
  :depends-on (;; Web framework and server
               :clack
               :woo
               :lack
               :websocket-driver
               ;; Utilities and libraries (kept from original)
               :jonathan
               :ironclad
               :bordeaux-threads
               :sqlite
               :alexandria
               :cl-ppcre
               :local-time
<<<<<<< HEAD
               ;; HTTP client for Claude API
               :dexador
               :quri)
=======
               :dexador
               :babel
               :cl-base64)
>>>>>>> 7135fc0e
  :components ((:module "src"
                :components
                ((:file "package")
                 (:file "config" :depends-on ("package"))
                 (:file "auth0-config" :depends-on ("package" "config"))
                 (:file "utils" :depends-on ("package" "config"))
                 (:file "database" :depends-on ("package" "config" "utils"))
                 (:file "auth" :depends-on ("package" "database" "utils"))
                 (:file "auth0-oauth" :depends-on ("package" "config" "utils" "auth0-config" "auth"))
                 (:file "auth-metrics" :depends-on ("package" "database" "utils"))
                 (:file "canvas-state" :depends-on ("package" "database"))
<<<<<<< HEAD
                 (:file "components" :depends-on ("package" "utils"))
                 (:file "ai-agent" :depends-on ("package" "config" "utils" "components"))
                 (:file "websocket-adapter" :depends-on ("package" "auth" "canvas-state" "ai-agent"))
                 (:file "app" :depends-on ("package" "websocket-adapter" "auth" "canvas-state"))
=======
                 (:file "websocket-adapter" :depends-on ("package" "auth" "canvas-state"))
                 (:file "app" :depends-on ("package" "websocket-adapter" "auth" "canvas-state" "auth0-oauth" "auth-metrics"))
>>>>>>> 7135fc0e
                 (:file "server" :depends-on ("package" "app" "database"))
                 (:file "main" :depends-on ("package" "server" "auth"))))))
  :in-order-to ((test-op (test-op "collabcanvas/tests"))))

(defsystem "collabcanvas/tests"
  :description "Test suite for CollabCanvas"
  :author "CollabCanvas Team"
  :license "MIT"
  :depends-on (:collabcanvas
               :rove)
  :components ((:module "tests"
                :components
                ((:file "test-auth")
                 (:file "test-database")
                 (:file "test-websocket"))))
  :perform (test-op (op c) (symbol-call :rove :run c)))<|MERGE_RESOLUTION|>--- conflicted
+++ resolved
@@ -19,15 +19,11 @@
                :alexandria
                :cl-ppcre
                :local-time
-<<<<<<< HEAD
-               ;; HTTP client for Claude API
+               ;; HTTP client for Claude API and Auth0
                :dexador
-               :quri)
-=======
-               :dexador
+               :quri
                :babel
                :cl-base64)
->>>>>>> 7135fc0e
   :components ((:module "src"
                 :components
                 ((:file "package")
@@ -39,15 +35,10 @@
                  (:file "auth0-oauth" :depends-on ("package" "config" "utils" "auth0-config" "auth"))
                  (:file "auth-metrics" :depends-on ("package" "database" "utils"))
                  (:file "canvas-state" :depends-on ("package" "database"))
-<<<<<<< HEAD
                  (:file "components" :depends-on ("package" "utils"))
                  (:file "ai-agent" :depends-on ("package" "config" "utils" "components"))
                  (:file "websocket-adapter" :depends-on ("package" "auth" "canvas-state" "ai-agent"))
-                 (:file "app" :depends-on ("package" "websocket-adapter" "auth" "canvas-state"))
-=======
-                 (:file "websocket-adapter" :depends-on ("package" "auth" "canvas-state"))
                  (:file "app" :depends-on ("package" "websocket-adapter" "auth" "canvas-state" "auth0-oauth" "auth-metrics"))
->>>>>>> 7135fc0e
                  (:file "server" :depends-on ("package" "app" "database"))
                  (:file "main" :depends-on ("package" "server" "auth"))))))
   :in-order-to ((test-op (test-op "collabcanvas/tests"))))

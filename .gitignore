--- conflicted
+++ resolved
@@ -23,20 +23,12 @@
 
 # OS specific
 .DS_Store
-<<<<<<< HEAD
 .worktree/
-
-# MCP and Task Master configuration
-.mcp.json
-.cursor/
-.taskmaster/config.json
-.taskmaster/state.json
-=======
 
 # MCP configuration files (contain API keys)
 .cursor/mcp.json
+.cursor/
 .mcp.json
 .taskmaster/config.json
 .taskmaster/state.json
-.claude/settings.json
->>>>>>> 1cdaf5f7
+.claude/settings.json